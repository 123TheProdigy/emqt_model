--- conflicted
+++ resolved
@@ -414,11 +414,8 @@
                        mr_thresh=0, mom_thresh=0, eta=0.5, sigma_w=0.05, V0=100)
 
     def step(self):
-<<<<<<< HEAD
-=======
         self.god.run_and_advance()
         self.market_maker.step()
->>>>>>> 1d51080a
         Parallel(n_jobs=-1, prefer="threads")(
             delayed(agent.step)() for agent in self.schedule.agents
         )
